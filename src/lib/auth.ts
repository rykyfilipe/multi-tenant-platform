--- conflicted
+++ resolved
@@ -22,6 +22,10 @@
 import prisma, { DEFAULT_CACHE_STRATEGIES } from "@/lib/prisma";
 import createPredefinedTables from "@/lib/predefinedTables";
 
+
+
+
+
 export const authOptions = {
 	providers: [
 		GoogleProvider({
@@ -35,7 +39,6 @@
 					scope: "openid email profile",
 				},
 			},
-			// Enhanced error handling for OAuth
 			allowDangerousEmailAccountLinking: true,
 		}),
 		CredentialsProvider({
@@ -44,37 +47,20 @@
 				email: { label: "Email", type: "text", placeholder: "jsmith" },
 				password: { label: "Password", type: "password" },
 			},
-			async authorize(credentials, req) {
-				if (!credentials?.email || !credentials?.password) {
-					return null;
-				}
+			async authorize(credentials) {
+				if (!credentials?.email || !credentials?.password) return null;
 
 				try {
 					const user = await prisma.findFirstWithCache(
 						prisma.user,
-						{
-							where: {
-								email: credentials.email,
-							},
-						},
-						DEFAULT_CACHE_STRATEGIES.user,
+						{ where: { email: credentials.email } },
+						DEFAULT_CACHE_STRATEGIES.user
 					);
 
-					if (!user) {
-						return null;
-					}
-
-					// Verify the password
-					if (!user.password) return null;
-
-					const isPasswordValid = await verifyPassword(
-						credentials.password,
-						user.password,
-					);
-
-					if (!isPasswordValid) {
-						return null;
-					}
+					if (!user || !user.password) return null;
+
+					const isPasswordValid = await verifyPassword(credentials.password, user.password);
+					if (!isPasswordValid) return null;
 
 					return {
 						id: user.id.toString(),
@@ -99,90 +85,26 @@
 		error: "/",
 	},
 	callbacks: {
-		async redirect({ url, baseUrl }: { url: string; baseUrl: string }) {
-<<<<<<< HEAD
-			// Enhanced redirect handling for mobile and production
-			console.log(`Redirect called with url: ${url}, baseUrl: ${baseUrl}`);
-			
-			// Handle relative URLs
-			if (url.startsWith("/")) {
-				const fullUrl = `${baseUrl}${url}`;
-				console.log(`Redirecting to relative URL: ${fullUrl}`);
-				return fullUrl;
-			}
-			
-			// Handle absolute URLs on the same origin
+		async redirect({ url, baseUrl }) {
 			try {
+				if (url.startsWith("/")) return `${baseUrl}${url}`;
 				const urlObj = new URL(url);
-				if (urlObj.origin === baseUrl) {
-					console.log(`Redirecting to same origin URL: ${url}`);
-					return url;
-				}
-			} catch (error) {
-				console.error("Invalid URL in redirect:", error);
-			}
-			
-			// Default fallback
-			console.log(`Redirecting to baseUrl: ${baseUrl}`);
-			return baseUrl;
-=======
-			// Handle relative URLs
-			if (url.startsWith("/")) return `${baseUrl}${url}`;
-
-			// Handle URLs on the same origin
-			if (new URL(url).origin === baseUrl) return url;
-
-			// For production, ensure we redirect to the dashboard after successful auth
-			if (url.includes("callbackUrl")) {
-				const callbackUrl = new URL(url).searchParams.get("callbackUrl");
-				if (callbackUrl && callbackUrl.startsWith("/")) {
-					return `${baseUrl}${callbackUrl}`;
-				}
-			}
-
-			// Handle the specific production URL case
-			if (url.includes("ydv.digital") && url.includes("callbackUrl")) {
-				const urlObj = new URL(url);
+				if (urlObj.origin === baseUrl) return url;
+
 				const callbackUrl = urlObj.searchParams.get("callbackUrl");
 				if (callbackUrl) {
-					// If callbackUrl is a full URL, use it directly
-					if (callbackUrl.startsWith("http")) {
-						return callbackUrl;
-					}
-					// If callbackUrl is relative, prepend the base URL
-					if (callbackUrl.startsWith("/")) {
-						return `${baseUrl}${callbackUrl}`;
-					}
+					if (callbackUrl.startsWith("http")) return callbackUrl;
+					if (callbackUrl.startsWith("/")) return `${baseUrl}${callbackUrl}`;
 				}
-			}
-
-			// Default fallback - redirect to auth callback page to ensure session is properly loaded
+			} catch {}
 			return `${baseUrl}/auth-callback`;
->>>>>>> d9c1ba81
-		},
-		async signIn({
-			user,
-			account,
-			profile,
-		}: {
-			user: User;
-			account: Account | null;
-			profile?: any;
-		}) {
-<<<<<<< HEAD
-			console.log(`SignIn callback triggered for user: ${user.email}, provider: ${account?.provider}`);
-			
-			// Enhanced error handling for OAuth providers
+		},
+		async signIn({ user, account }) {
+			console.log(`SignIn callback: ${user.email}, provider: ${account?.provider}`);
 			if (account?.provider === "google" && user.email) {
 				try {
-					const existingUser = await prisma.user.findFirst({
-						where: { email: user.email },
-					});
-
+					const existingUser = await prisma.user.findFirst({ where: { email: user.email } });
 					if (!existingUser) {
-						console.log(`Creating new user for Google OAuth: ${user.email}`);
-						
-						// Create new user for Google OAuth
 						const newUser = await prisma.user.create({
 							data: {
 								email: user.email,
@@ -192,203 +114,83 @@
 								role: "ADMIN",
 								subscriptionStatus: "active",
 								subscriptionPlan: "Free",
-								subscriptionCurrentPeriodEnd: new Date(
-									Date.now() + 365 * 24 * 60 * 60 * 1000,
-								),
+								subscriptionCurrentPeriodEnd: new Date(Date.now() + 365 * 24 * 60 * 60 * 1000),
 							},
 						});
-
 						const newTenant = await prisma.tenant.create({
-							data: {
-								name: newUser.firstName + "'s tenant",
-								adminId: Number(newUser.id),
-								users: { connect: { id: Number(newUser.id) } },
-							},
+							data: { name: `${newUser.firstName}'s tenant`, adminId: Number(newUser.id), users: { connect: { id: Number(newUser.id) } } },
 						});
-
-						const newDatabase = await prisma.database.create({
-							data: {
-								tenantId: newTenant.id,
-							},
-						});
-
-						await prisma.user.update({
-							where: { id: newUser.id },
-							data: { tenantId: newTenant.id },
-						});
-						
-						console.log(`Successfully created new user and tenant for: ${user.email}`);
-					} else {
-						console.log(`Existing user found for: ${user.email}`);
+						await prisma.database.create({ data: { tenantId: newTenant.id } });
+						await prisma.user.update({ where: { id: newUser.id }, data: { tenantId: newTenant.id } });
 					}
 				} catch (error) {
-					console.error("Error in Google OAuth signIn:", error);
-					// Don't block sign-in for database errors, but log them
-					console.error("Database error details:", {
-						email: user.email,
-						error: error instanceof Error ? error.message : "Unknown error",
-						stack: error instanceof Error ? error.stack : undefined,
-					});
-					// Return true to allow sign-in even if database operations fail
-					// The user can still authenticate, but may need to complete setup later
+					console.error("Google OAuth signIn error:", error);
 				}
 			}
-			
-			// Enhanced validation for credentials provider
-			if (account?.provider === "credentials") {
-				if (!user.email) {
-					console.error("Credentials sign-in failed: No email provided");
-					return false;
-				}
-				console.log(`Credentials sign-in successful for: ${user.email}`);
-			}
-			
-=======
-			// Always allow sign in - user creation will be handled in JWT callback
->>>>>>> d9c1ba81
 			return true;
 		},
-		async jwt({
-			token,
-			account,
-			user,
-		}: {
-			token: JWT;
-			account: Account | null;
-			user?: User;
-		}) {
+		async jwt({ token, account, user }) {
 			try {
-				// Handle initial sign in
 				if (user && account) {
 					if (account.provider === "google" && user.email) {
-						try {
-							let dbUser = await prisma.findFirstWithCache(
-								prisma.user,
-								{ where: { email: user.email } },
-								DEFAULT_CACHE_STRATEGIES.user,
-							);
-
-							if (!dbUser) {
-								// Create new user for Google OAuth
-								const newUser = await prisma.user.create({
-									data: {
-										email: user.email,
-										firstName: user.name?.split(" ")[0] || "",
-										lastName: user.name?.split(" ").slice(1).join(" ") || "",
-										password: "",
-										role: "ADMIN",
-										subscriptionStatus: "active",
-										subscriptionPlan: "Free",
-										subscriptionCurrentPeriodEnd: new Date(
-											Date.now() + 365 * 24 * 60 * 60 * 1000,
-										),
-									},
-								});
-
-								const newTenant = await prisma.tenant.create({
-									data: {
-										name: newUser.firstName + "'s tenant",
-										adminId: Number(newUser.id),
-										users: { connect: { id: Number(newUser.id) } },
-									},
-								});
-
-								await prisma.database.create({
-									data: {
-										tenantId: newTenant.id,
-									},
-								});
-
-								await prisma.user.update({
-									where: { id: newUser.id },
-									data: { tenantId: newTenant.id },
-								});
-
-								dbUser = newUser;
-							}
-
-							// Update token with user data
-							token.id = dbUser.id.toString();
-							token.email = dbUser.email;
-							token.firstName = dbUser.firstName;
-							token.lastName = dbUser.lastName;
-							token.role = dbUser.role;
-							token.tenantId = dbUser.tenantId?.toString() ?? null;
-							token.profileImage = dbUser.profileImage || undefined;
-
-							// Generate custom JWT for API usage
-							const payload = {
-								userId: dbUser.id,
-								role: dbUser.role.toString(),
-							};
-							token.customJWT = generateToken(payload, "7d");
-						} catch (error) {
-							console.error("Error handling Google OAuth user:", error);
+						let dbUser = await prisma.findFirstWithCache(prisma.user, { where: { email: user.email } }, DEFAULT_CACHE_STRATEGIES.user);
+						if (!dbUser) {
+							const newUser = await prisma.user.create({
+								data: {
+									email: user.email,
+									firstName: user.name?.split(" ")[0] || "",
+									lastName: user.name?.split(" ").slice(1).join(" ") || "",
+									password: "",
+									role: "ADMIN",
+									subscriptionStatus: "active",
+									subscriptionPlan: "Free",
+									subscriptionCurrentPeriodEnd: new Date(Date.now() + 365 * 24 * 60 * 60 * 1000),
+								},
+							});
+							const newTenant = await prisma.tenant.create({ data: { name: `${newUser.firstName}'s tenant`, adminId: Number(newUser.id), users: { connect: { id: Number(newUser.id) } } } });
+							await prisma.database.create({ data: { tenantId: newTenant.id } });
+							await prisma.user.update({ where: { id: newUser.id }, data: { tenantId: newTenant.id } });
+							dbUser = newUser;
 						}
+						Object.assign(token, {
+							id: dbUser.id.toString(),
+							email: dbUser.email,
+							firstName: dbUser.firstName,
+							lastName: dbUser.lastName,
+							role: dbUser.role,
+							tenantId: dbUser.tenantId?.toString() ?? null,
+							profileImage: dbUser.profileImage || undefined,
+							customJWT: generateToken({ userId: dbUser.id, role: dbUser.role.toString() }, "7d"),
+						});
 					} else if (user.role) {
-						// Handle credentials login
-						token.id = user.id;
-						token.email = user.email;
-						token.firstName = user.firstName;
-						token.lastName = user.lastName;
-						token.role = user.role;
-						token.tenantId = user.tenantId;
-						token.profileImage = (user as any).profileImage || undefined;
-
-						// Generate custom JWT for API usage
-						const payload = {
-							userId: Number(user.id),
-							role: user.role.toString(),
-						};
-						token.customJWT = generateToken(payload, "7d");
+						Object.assign(token, {
+							id: user.id,
+							email: user.email,
+							firstName: user.firstName,
+							lastName: user.lastName,
+							role: user.role,
+							tenantId: user.tenantId,
+							profileImage: (user as any).profileImage || undefined,
+							customJWT: generateToken({ userId: Number(user.id), role: user.role.toString() }, "7d"),
+						});
 					}
 				}
 
-				// For subsequent calls when user is undefined but we have token data
 				if (!token.customJWT && token.id && token.role) {
-					try {
-						const payload = {
-							userId: Number(token.id),
-							role: token.role.toString(),
-						};
-						token.customJWT = generateToken(payload, "7d");
-					} catch (error) {
-						console.error("Error regenerating token:", error);
+					token.customJWT = generateToken({ userId: Number(token.id), role: token.role.toString() }, "7d");
+				}
+
+				if (token.id && token.role) {
+					const dbUser = await prisma.findFirstWithCache(prisma.user, { where: { id: parseInt(token.id as string) }, select: { subscriptionStatus: true, subscriptionPlan: true, subscriptionCurrentPeriodEnd: true, profileImage: true } }, DEFAULT_CACHE_STRATEGIES.user);
+					if (dbUser) {
+						token.subscriptionStatus = dbUser.subscriptionStatus;
+						token.subscriptionPlan = dbUser.subscriptionPlan;
+						token.subscriptionCurrentPeriodEnd = dbUser.subscriptionCurrentPeriodEnd;
+						token.profileImage = dbUser.profileImage || undefined;
 					}
 				}
 
-				if (token.id && token.role) {
-					try {
-						const dbUser = await prisma.findFirstWithCache(
-							prisma.user,
-							{
-								where: { id: parseInt(token.id as string) },
-								select: {
-									subscriptionStatus: true,
-									subscriptionPlan: true,
-									subscriptionCurrentPeriodEnd: true,
-									profileImage: true,
-								},
-							},
-							DEFAULT_CACHE_STRATEGIES.user,
-						);
-
-						if (dbUser) {
-							token.subscriptionStatus = dbUser.subscriptionStatus;
-							token.subscriptionPlan = dbUser.subscriptionPlan;
-							token.subscriptionCurrentPeriodEnd =
-								dbUser.subscriptionCurrentPeriodEnd;
-							token.profileImage = dbUser.profileImage || undefined;
-						}
-					} catch (error) {
-						console.error("Error fetching subscription data:", error);
-					}
-				}
-
-				// Store access token from OAuth providers
-				if (account?.access_token) {
-					token.accessToken = account.access_token;
-				}
+				if (account?.access_token) token.accessToken = account.access_token;
 
 				return token;
 			} catch (error) {
@@ -396,187 +198,52 @@
 				return token;
 			}
 		},
-		async session({ session, token }: { session: Session; token: JWT }) {
-			try {
-				if (token && token.role) {
-					session.user = {
-						id: (token.id as string) || "",
-						email: (token.email as string) || "",
-						firstName: (token.firstName as string) || "",
-						lastName: (token.lastName as string) || "",
-						role: (token.role as any) || null,
-						name:
-							token.firstName && token.lastName
-								? `${token.firstName} ${token.lastName}`
-								: token.email || "",
-						image: (token.profileImage as string) || undefined,
-						profileImage: (token.profileImage as string) || undefined,
-						tenantId: (token.tenantId as string) || null,
-					};
-
-					// Add custom JWT and access token for API usage
-					session.accessToken = (token.accessToken as string) || "";
-					session.customJWT = (token.customJWT as string) || "";
-
-					session.subscription = {
-						status: (token.subscriptionStatus as string) || null,
-						plan: (token.subscriptionPlan as string) || null,
-						currentPeriodEnd:
-							(token.subscriptionCurrentPeriodEnd as Date) || null,
-					};
-				}
-
-				return session;
-			} catch (error) {
-				console.error("Session callback error:", error);
-				return session;
+		async session({ session, token }) {
+			if (token && token.role) {
+				session.user = {
+					id: (token.id as string) || "",
+					email: (token.email as string) || "",
+					firstName: (token.firstName as string) || "",
+					lastName: (token.lastName as string) || "",
+					role: (token.role as any) || null,
+					name: token.firstName && token.lastName ? `${token.firstName} ${token.lastName}` : token.email || "",
+					image: (token.profileImage as string) || undefined,
+					profileImage: (token.profileImage as string) || undefined,
+					tenantId: (token.tenantId as string) || null,
+				};
+				session.accessToken = (token.accessToken as string) || "";
+				session.customJWT = (token.customJWT as string) || "";
+				session.subscription = {
+					status: (token.subscriptionStatus as string) || null,
+					plan: (token.subscriptionPlan as string) || null,
+					currentPeriodEnd: (token.subscriptionCurrentPeriodEnd as Date) || null,
+				};
 			}
+			return session;
 		},
 	},
-	session: {
-		strategy: "jwt" as const,
-		maxAge: 30 * 24 * 60 * 60, // 30 days
-		updateAge: 24 * 60 * 60, // 24 hours
+	session: { strategy: "jwt" as const, maxAge: 30 * 24 * 60 * 60, updateAge: 24 * 60 * 60 },
+	cookies: {
+		sessionToken: { name: `next-auth.session-token`, options: { httpOnly: true, sameSite: process.env.NODE_ENV === "production" ? "none" : "lax", path: "/", secure: process.env.NODE_ENV === "production" || process.env.NEXTAUTH_URL?.startsWith("https"), domain: process.env.NODE_ENV === "production" ? undefined : "localhost" } },
+		callbackUrl: { name: `next-auth.callback-url`, options: { sameSite: process.env.NODE_ENV === "production" ? "none" : "lax", path: "/", secure: process.env.NODE_ENV === "production" || process.env.NEXTAUTH_URL?.startsWith("https"), domain: process.env.NODE_ENV === "production" ? undefined : "localhost" } },
+		csrfToken: { name: `next-auth.csrf-token`, options: { httpOnly: true, sameSite: process.env.NODE_ENV === "production" ? "none" : "lax", path: "/", secure: process.env.NODE_ENV === "production" || process.env.NEXTAUTH_URL?.startsWith("https"), domain: process.env.NODE_ENV === "production" ? undefined : "localhost" } },
+		pkceCodeVerifier: { name: `next-auth.pkce.code_verifier`, options: { httpOnly: true, sameSite: process.env.NODE_ENV === "production" ? "none" : "lax", path: "/", secure: process.env.NODE_ENV === "production" || process.env.NEXTAUTH_URL?.startsWith("https"), maxAge: 60 * 15 } },
+		state: { name: `next-auth.state`, options: { httpOnly: true, sameSite: process.env.NODE_ENV === "production" ? "none" : "lax", path: "/", secure: process.env.NODE_ENV === "production" || process.env.NEXTAUTH_URL?.startsWith("https"), maxAge: 60 * 15 } },
+		nonce: { name: `next-auth.nonce`, options: { httpOnly: true, sameSite: process.env.NODE_ENV === "production" ? "none" : "lax", path: "/", secure: process.env.NODE_ENV === "production" || process.env.NEXTAUTH_URL?.startsWith("https") } },
 	},
-	// Enhanced cookie configuration for cross-platform compatibility
-	cookies: {
-		sessionToken: {
-			name: `next-auth.session-token`,
-			options: {
-				httpOnly: true,
-				sameSite: process.env.NODE_ENV === "production" ? "none" : "lax",
-				path: "/",
-<<<<<<< HEAD
-				secure: process.env.NODE_ENV === "production" || process.env.NEXTAUTH_URL?.startsWith("https"),
-				domain: process.env.NODE_ENV === "production" ? undefined : "localhost",
-=======
-				secure: process.env.NODE_ENV === "production",
-				maxAge: 30 * 24 * 60 * 60, // 30 days
-				domain: process.env.NODE_ENV === "production" ? ".ydv.digital" : undefined,
->>>>>>> d9c1ba81
-			},
-		},
-		callbackUrl: {
-			name: `next-auth.callback-url`,
-			options: {
-				sameSite: process.env.NODE_ENV === "production" ? "none" : "lax",
-				path: "/",
-<<<<<<< HEAD
-				secure: process.env.NODE_ENV === "production" || process.env.NEXTAUTH_URL?.startsWith("https"),
-				domain: process.env.NODE_ENV === "production" ? undefined : "localhost",
-=======
-				secure: process.env.NODE_ENV === "production",
-				domain: process.env.NODE_ENV === "production" ? ".ydv.digital" : undefined,
->>>>>>> d9c1ba81
-			},
-		},
-		csrfToken: {
-			name: `next-auth.csrf-token`,
-			options: {
-				httpOnly: true,
-				sameSite: process.env.NODE_ENV === "production" ? "none" : "lax",
-				path: "/",
-				secure: process.env.NODE_ENV === "production" || process.env.NEXTAUTH_URL?.startsWith("https"),
-				domain: process.env.NODE_ENV === "production" ? undefined : "localhost",
-			},
-		},
-		pkceCodeVerifier: {
-			name: `next-auth.pkce.code_verifier`,
-			options: {
-				httpOnly: true,
-				sameSite: process.env.NODE_ENV === "production" ? "none" : "lax",
-				path: "/",
-<<<<<<< HEAD
-				secure: process.env.NODE_ENV === "production" || process.env.NEXTAUTH_URL?.startsWith("https"),
-				maxAge: 60 * 15, // 15 minutes
-			},
-		},
-		state: {
-			name: `next-auth.state`,
-			options: {
-				httpOnly: true,
-				sameSite: process.env.NODE_ENV === "production" ? "none" : "lax",
-				path: "/",
-				secure: process.env.NODE_ENV === "production" || process.env.NEXTAUTH_URL?.startsWith("https"),
-				maxAge: 60 * 15, // 15 minutes
-			},
-		},
-		nonce: {
-			name: `next-auth.nonce`,
-			options: {
-				httpOnly: true,
-				sameSite: process.env.NODE_ENV === "production" ? "none" : "lax",
-				path: "/",
-				secure: process.env.NODE_ENV === "production" || process.env.NEXTAUTH_URL?.startsWith("https"),
-=======
-				secure: process.env.NODE_ENV === "production",
-				domain: process.env.NODE_ENV === "production" ? ".ydv.digital" : undefined,
->>>>>>> d9c1ba81
-			},
-		},
-	},
-	jwt: {
-		maxAge: 30 * 24 * 60 * 60, // 30 days
-	},
+	jwt: { maxAge: 30 * 24 * 60 * 60 },
 	useSecureCookies: process.env.NODE_ENV === "production" || process.env.NEXTAUTH_URL?.startsWith("https"),
 	secret: process.env.NEXTAUTH_SECRET,
-<<<<<<< HEAD
 	debug: process.env.NODE_ENV === "development",
-	// Enhanced configuration for better mobile and production support
 	trustHost: true,
-	adapter: undefined, // Using JWT strategy
+	adapter: undefined,
 	events: {
-		async signIn({ user, account, profile, isNewUser }: { user: User; account: Account | null; profile?: any; isNewUser?: boolean }) {
-			console.log(`User ${user.email} signed in via ${account?.provider}`);
-		},
-		async signOut({ session, token }: { session: Session; token: JWT }) {
-			console.log(`User signed out`);
-		},
-		async createUser({ user }: { user: User }) {
-			console.log(`New user created: ${user.email}`);
-		},
-		async session({ session, token }: { session: Session; token: JWT }) {
-			// Log session events for debugging
-			if (process.env.NODE_ENV === "development") {
-				console.log("Session event triggered");
-			}
-		},
+		async signIn({ user, account }) { console.log(`User ${user.email} signed in via ${account?.provider}`); },
+		async signOut() { console.log("User signed out"); },
+		async createUser({ user }) { console.log(`New user created: ${user.email}`); },
+		async session() { if (process.env.NODE_ENV === "development") console.log("Session event triggered"); },
 	},
-	// Enhanced error handling
-	onError: async (error: Error, context: any) => {
-		console.error("NextAuth error:", error);
-		console.error("Context:", context);
-		
-		// Log specific OAuth errors
-		if (error.message?.includes("OAuthCallback")) {
-			console.error("OAuth callback error - check redirect URIs");
-		}
-		if (error.message?.includes("CSRF")) {
-			console.error("CSRF error - check cookie settings");
-		}
-	},
-=======
-	debug:
-		process.env.NODE_ENV === "development" ||
-		process.env.NEXTAUTH_DEBUG === "true",
-	trustHost: true,
-	logger: {
-		error(code: string, metadata: any) {
-			console.error("NextAuth Error:", code, metadata);
-		},
-		warn(code: string) {
-			console.warn("NextAuth Warning:", code);
-		},
-		debug(code: string, metadata: any) {
-			if (
-				process.env.NODE_ENV === "development" ||
-				process.env.NEXTAUTH_DEBUG === "true"
-			) {
-				console.log("NextAuth Debug:", code, metadata);
-			}
-		},
-	},
->>>>>>> d9c1ba81
+	onError: async (error, context) => { console.error("NextAuth error:", error, "Context:", context); },
 };
 interface JwtPayload {
 	userId: number;
@@ -718,17 +385,6 @@
 	}
 }
 
-<<<<<<< HEAD
-
-
-
-
-/**
- * Check if user has permission to edit a specific table
- * Admins have all permissions, other users are checked based on table permissions
- */
-=======
->>>>>>> d9c1ba81
 export async function checkTableEditPermission(
 	userId: number,
 	tableId: number,
